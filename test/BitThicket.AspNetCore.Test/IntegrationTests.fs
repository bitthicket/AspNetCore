module IntegrationTests

open System
open System.Collections.Generic
open System.Net
open System.Net.Http.Headers
open System.Security.Cryptography
open System.Text
open System.Threading.Tasks
open Microsoft.AspNetCore.Authorization
open Microsoft.AspNetCore.Builder
open Microsoft.AspNetCore.Hosting
open Microsoft.AspNetCore.Hosting.Server
open Microsoft.AspNetCore.Http
open Microsoft.AspNetCore.TestHost
open Microsoft.Extensions.Configuration
open Microsoft.Extensions.DependencyInjection
open Microsoft.Extensions.Logging
open Microsoft.Extensions.Hosting
open Microsoft.Extensions.Options
open Microsoft.Extensions.Primitives
open FSharp.Control.Tasks.V2.ContextInsensitive
open Divergic.Logging.Xunit
open Swensen.Unquote
open Xunit
open Xunit.Abstractions

// SUT
open BitThicket.AspNetCore.Authentication

/// simple auth header value generator.  keyId and secret required; fields required.
/// fields should not include "keyId" or "signature"
/// values should include both field values and header values (other than keyId and signature).
let makeAuthHeaderValue (out:ITestOutputHelper) keyId secret (fields:seq<string>) (headers:seq<string> option) (values:IDictionary<string,string>) =
    let signatureString = 
        match headers with
        | None -> 
            sprintf "(created): %s" values.["(created)"]
        | Some headerNames ->
            headerNames
            |> Seq.fold 
                (fun (buf:StringBuilder) headerName ->
                    buf.Append(headerName).Append(": ").AppendLine(values.[headerName]))
                (StringBuilder())
<<<<<<< HEAD
            |> (fun sb -> sb.ToString())
        |> (fun s -> s.Trim())
=======
            |> (fun sb -> sb.ToString().Trim())
>>>>>>> 190aa311

    out.WriteLine("signature string: '{0}'", signatureString)

    use hash = new HMACSHA256(secret)
    let signature = hash.ComputeHash(Encoding.UTF8.GetBytes(signatureString))
    let encodedSignature = Convert.ToBase64String(signature)

    let authHeaderBuilder = 
        fields
        |> Seq.fold
               (fun (sb:StringBuilder) field ->
                   sb.AppendFormat(",{0}=\"{1}\"", field, values.[field]))
            (StringBuilder(sprintf "keyId=\"%s\"" keyId))
    
    headers 
    |> Option.map 
        (fun headerNames ->
            headerNames
            |> Seq.fold 
                    (fun (sb:StringBuilder) name ->
                        sb.Append(" ").Append(name))
                    (StringBuilder())
            |> (fun sb -> authHeaderBuilder.AppendFormat(",headers=\"{0}\"", sb.ToString().Trim())))
    |> ignore

    authHeaderBuilder.AppendFormat(",signature=\"{0}\"", encodedSignature).ToString().Trim()

type IntegrationTests(output:ITestOutputHelper) =

    [<Fact>]
    [<Trait("Category", "Integration")>]
    member __.``signature authentication failure against bare request delegate``() = task {
        let builder = 
            WebHostBuilder()
                .ConfigureServices(
                    fun services -> 
                        services
                            .AddDistributedMemoryCache()
                            .AddAuthentication("Signature")
                            .AddScheme<SignatureAuthenticationOptions, SignatureAuthenticationHandler>("Signature", 
                                fun (opts:SignatureAuthenticationOptions) -> 
                                    opts.Realm <- "Test"
                                    // no need to configure a secret provider; the default will return None
                                    )
                        |> ignore)
                .ConfigureLogging(
                    fun logging ->
                        logging
                            .AddFilter(fun _ -> true)
                            .AddXunit(output)
                        |> ignore)
                .Configure(
                    fun app ->
                        app.UseAuthentication() |> ignore
                        app.Run(fun context -> 
                            task {
                                if Seq.isEmpty context.User.Claims then
                                    context.Response.StatusCode <- 401
                                    context.Response.Headers.["WWW-Authenticate"] <- StringValues("Signature")
                                else
                                    do! context.Response.WriteAsync("Hello World")
                            } :> Task))
        use server = new TestServer(builder)

        let! response = server.CreateClient().GetAsync("/")
        test <@ response.StatusCode = HttpStatusCode.Unauthorized @>
    }

    static member private GetAuthHeaderValues() : seq<obj[]> = seq {
        // simplest signature; keyId+created only
        let secret1 = Guid.NewGuid().ToByteArray()
        let secret2 = Guid.NewGuid().ToByteArray()
        yield [| 
                 // basic scenario
            secret1
            (fun (out:ITestOutputHelper) -> 
<<<<<<< HEAD
                let createdTs = DateTimeOffset.UtcNow.ToUnixTimeSeconds().ToString()
                makeAuthHeaderValue out "test-1" secret1 ["created"] None 
                    (dict [ ("(created)", createdTs)
                            ("created", createdTs) ])) 
=======
               let createdTs = DateTimeOffset.UtcNow.ToUnixTimeSeconds().ToString()
               makeAuthHeaderValue out "test-1" secret1 ["created"] None 
                   (dict [ ("(created)", createdTs)
                           ("created", createdTs) ])) 
            true
>>>>>>> 190aa311
        |]
        yield [|
            secret2
            (fun (out:ITestOutputHelper) ->
<<<<<<< HEAD
                let createdDto = DateTimeOffset.UtcNow
                let createdTs = createdDto.ToUnixTimeSeconds().ToString()
                let expiresTs = createdDto.AddMinutes(10.0).ToUnixTimeSeconds().ToString()
                let fields = ["created";"expires"]
                let headers = ["(created)"; "(expires)"] 
                              |> seq |> Some
                let values = dict [
                    ("created", createdTs)
                    ("expires", expiresTs)
                    ("(created)", createdTs)
                    ("(expires)", expiresTs)
                ]
                makeAuthHeaderValue out "test-2" secret2 fields headers values)
=======
                let created = DateTimeOffset.UtcNow
                let expires = DateTimeOffset.UtcNow.AddMinutes(10.0)
                let fields = ["created"; "expires"]
                let headers = [ "(created)"; "(expires)" ] |> seq |> Some
                let values =
                    dict [
                        ("created", created.ToUnixTimeSeconds().ToString())
                        ("(created)", created.ToUnixTimeSeconds().ToString())
                        ("expires", expires.ToUnixTimeSeconds().ToString())
                        ("(expires)", expires.ToUnixTimeSeconds().ToString())
                    ]
                makeAuthHeaderValue out "test-2" secret2 fields headers values)
            true
>>>>>>> 190aa311
        |]
    }

    [<Theory>]
    [<Trait("Category", "Integration")>]
    [<MemberData("GetAuthHeaderValues")>]
    member __.``signature authentication success against bare request delegate``(clientSecret:byte[], authHeaderGenerator:ITestOutputHelper -> string, success:bool) = task {
        let objIdGen = System.Runtime.Serialization.ObjectIDGenerator()
        let builder = 
            WebHostBuilder()
                .ConfigureServices(
                    fun services -> 
                        services
                            .AddDistributedMemoryCache()
                            .AddAuthentication("Signature")
                                .AddScheme<SignatureAuthenticationOptions, SignatureAuthenticationHandler>("Signature", 
                                    fun (opts:SignatureAuthenticationOptions) -> 
                                        let stack = Exception().StackTrace
                                        let objId = objIdGen.GetId(opts,ref false)
                                        output.WriteLine("Configuring options [{0}] at\n{1}", objId, stack)

                                        opts.Realm <- "Test"
                                        opts.ClientSecretProvider <- 
                                            { new IClientSecretProvider with
                                                member __.GetClientSecretAsync(_) =
                                                    Some clientSecret |> Task.FromResult } )
                        |> ignore)
                .ConfigureLogging(
                    fun logging ->
                        logging
                            .AddFilter(fun _ -> true)
                            .AddXunit(output)
                        |> ignore)
                .Configure(
                    fun app ->
                        app.UseAuthentication() |> ignore
                        app.Run(fun context -> 
                            task {
                                if Seq.isEmpty context.User.Claims then
                                    context.Response.StatusCode <- 401
                                    context.Response.Headers.["WWW-Authenticate"] <- StringValues("Signature")
                                else
                                    do! context.Response.WriteAsync("Hello World")
                            } :> Task) )
        
        use server = new TestServer(builder)
        let client = server.CreateClient()
        
        let authHeaderValue = authHeaderGenerator(output)
        output.WriteLine("Authorization header value: {0}", authHeaderValue)
        client.DefaultRequestHeaders.Authorization <- AuthenticationHeaderValue("Signature", authHeaderValue)

        let! response = client.GetAsync("/")
        if success then 
            <@ response.StatusCode = HttpStatusCode.OK @>
        else 
            <@ response.StatusCode <> HttpStatusCode.OK @>
        |> test
       
    }

    [<Fact>]
    [<Trait("Category", "Integration")>]
    member __.``signature authentication failure against simple MVC controller``() = task {
        let builder =
            WebHostBuilder()
                .ConfigureServices(
                    fun services ->
                        services
                            .AddDistributedMemoryCache()
                            .AddAuthentication("Signature")
                                .AddScheme<SignatureAuthenticationOptions, SignatureAuthenticationHandler>("Signature",
                                    fun (opts:SignatureAuthenticationOptions) -> opts.Realm <- "Test")
                        |> ignore
                        
                        services.AddMvc(fun mvc -> mvc.EnableEndpointRouting <- false)
                        |> ignore)
                .ConfigureLogging(
                    fun logging ->
                         logging
                            .AddFilter(fun _ -> true)
                            .AddXunit(output)
                         |> ignore)
                .Configure(
                    fun app ->
                        app.UseAuthentication() |> ignore
                        app.UseMvcWithDefaultRoute() |> ignore)

        use server = new TestServer(builder)

        let! response = server.CreateClient().GetAsync("/")
        test <@ response.StatusCode = HttpStatusCode.Unauthorized @>
    }<|MERGE_RESOLUTION|>--- conflicted
+++ resolved
@@ -42,12 +42,8 @@
                 (fun (buf:StringBuilder) headerName ->
                     buf.Append(headerName).Append(": ").AppendLine(values.[headerName]))
                 (StringBuilder())
-<<<<<<< HEAD
             |> (fun sb -> sb.ToString())
         |> (fun s -> s.Trim())
-=======
-            |> (fun sb -> sb.ToString().Trim())
->>>>>>> 190aa311
 
     out.WriteLine("signature string: '{0}'", signatureString)
 
@@ -124,23 +120,15 @@
                  // basic scenario
             secret1
             (fun (out:ITestOutputHelper) -> 
-<<<<<<< HEAD
                 let createdTs = DateTimeOffset.UtcNow.ToUnixTimeSeconds().ToString()
                 makeAuthHeaderValue out "test-1" secret1 ["created"] None 
                     (dict [ ("(created)", createdTs)
-                            ("created", createdTs) ])) 
-=======
-               let createdTs = DateTimeOffset.UtcNow.ToUnixTimeSeconds().ToString()
-               makeAuthHeaderValue out "test-1" secret1 ["created"] None 
-                   (dict [ ("(created)", createdTs)
-                           ("created", createdTs) ])) 
+                            ("created", createdTs) ]))
             true
->>>>>>> 190aa311
         |]
         yield [|
             secret2
             (fun (out:ITestOutputHelper) ->
-<<<<<<< HEAD
                 let createdDto = DateTimeOffset.UtcNow
                 let createdTs = createdDto.ToUnixTimeSeconds().ToString()
                 let expiresTs = createdDto.AddMinutes(10.0).ToUnixTimeSeconds().ToString()
@@ -154,21 +142,7 @@
                     ("(expires)", expiresTs)
                 ]
                 makeAuthHeaderValue out "test-2" secret2 fields headers values)
-=======
-                let created = DateTimeOffset.UtcNow
-                let expires = DateTimeOffset.UtcNow.AddMinutes(10.0)
-                let fields = ["created"; "expires"]
-                let headers = [ "(created)"; "(expires)" ] |> seq |> Some
-                let values =
-                    dict [
-                        ("created", created.ToUnixTimeSeconds().ToString())
-                        ("(created)", created.ToUnixTimeSeconds().ToString())
-                        ("expires", expires.ToUnixTimeSeconds().ToString())
-                        ("(expires)", expires.ToUnixTimeSeconds().ToString())
-                    ]
-                makeAuthHeaderValue out "test-2" secret2 fields headers values)
             true
->>>>>>> 190aa311
         |]
     }
 
